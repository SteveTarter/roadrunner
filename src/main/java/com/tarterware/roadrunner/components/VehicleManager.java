--- conflicted
+++ resolved
@@ -14,10 +14,7 @@
 import java.util.concurrent.ConcurrentHashMap;
 import java.util.concurrent.ConcurrentMap;
 import java.util.concurrent.atomic.AtomicReference;
-<<<<<<< HEAD
 import java.util.stream.IntStream;
-=======
->>>>>>> ba126133
 
 import org.locationtech.jts.geom.Coordinate;
 import org.locationtech.jts.geom.GeometryFactory;
@@ -30,12 +27,10 @@
 import org.springframework.beans.factory.annotation.Value;
 import org.springframework.boot.convert.DurationStyle;
 import org.springframework.core.env.Environment;
-import org.springframework.data.redis.connection.RedisConnection;
 import org.springframework.data.redis.core.Cursor;
 import org.springframework.data.redis.core.RedisTemplate;
 import org.springframework.data.redis.core.ScanOptions;
 import org.springframework.data.redis.core.ZSetOperations;
-import org.springframework.data.redis.serializer.StringRedisSerializer;
 import org.springframework.scheduling.annotation.Scheduled;
 import org.springframework.stereotype.Component;
 
@@ -201,53 +196,31 @@
             vehicleIds.add(vehicleId);
             recordsToFill--;
         }
-<<<<<<< HEAD
         List<Object> vehicleObjects = redisTemplate.opsForHash().multiGet(VEHICLE_KEY, vehicleIds);
-=======
->>>>>>> ba126133
-
-        // Execute the pipeline to get all vehicle objects individually.
-        List<Object> vehicleObjects = redisTemplate.executePipelined((RedisConnection connection) ->
-        {
-            // Use the same serializer that your RedisTemplate is configured with.
-            StringRedisSerializer serializer = new StringRedisSerializer();
-            for (String vehicleId : vehicleIds)
-            {
-                byte[] rawVehicleId = serializer.serialize(getVehicleKey(vehicleId));
-                // Issue a GET command for each key.
-                connection.stringCommands().get(rawVehicleId);
-            }
-            // Returning null tells RedisTemplate to collect the results.
-            return null;
-        });
-
-        for (int i = 0; i < vehicleIds.size(); ++i)
-        {
-            String vehicleId = vehicleIds.get(i);
+
+        // Iterate over the list of keys using the same index as in vehicleObjects.
+        IntStream.range(0, vehicleIds.size()).forEach(i ->
+        {
             Object obj = vehicleObjects.get(i);
-<<<<<<< HEAD
             // Extract the vehicle ID from the key (assuming the key is "Vehicle:" + id)
             String id = (String) vehicleIds.get(i);
-=======
->>>>>>> ba126133
 
             if (obj == null)
             {
                 // If the vehicle is null, perform redis cleanup.
-                logger.info("Vehicle ID {} no longer exists. Removing from queue.", vehicleId);
-                redisTemplate.opsForZSet().remove(VEHICLE_QUEUE, vehicleId);
-                redisTemplate.opsForSet().remove(ACTIVE_VEHICLE_REGISTRY, vehicleId);
+                logger.info("Vehicle ID {} no longer exists. Removing from queue.", id);
+                redisTemplate.opsForZSet().remove(VEHICLE_QUEUE, id);
+                redisTemplate.opsForSet().remove(ACTIVE_VEHICLE_REGISTRY, id);
             }
             else
             {
                 Vehicle vehicle = (Vehicle) obj;
-                if ((vehicle != null) && (vehicle.getId() != null))
+                if (vehicle.getId() != null)
                 {
                     vMap.put(vehicle.getId(), vehicle);
                 }
             }
-        }
-        ;
+        });
 
         return vMap;
     }
